--- conflicted
+++ resolved
@@ -1,5 +1,5 @@
 name: mockito
-version: 5.4.6
+version: 5.4.5
 description: >-
   A mock framework inspired by Mockito with APIs for Fakes, Mocks,
   behavior verification, and stubbing.
@@ -30,9 +30,5 @@
   build_web_compilers: ^4.0.11
   http: ^1.0.0
   lints: ^5.1.0
-<<<<<<< HEAD
-  package_config: ^2.1.1
-=======
   package_config: ^2.1.0
->>>>>>> 23fe0b6a
   test: ^1.24.4