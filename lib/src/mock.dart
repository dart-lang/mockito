// Copyright 2016 Dart Mockito authors
//
// Licensed under the Apache License, Version 2.0 (the "License");
// you may not use this file except in compliance with the License.
// You may obtain a copy of the License at
//
// http://www.apache.org/licenses/LICENSE-2.0
//
// Unless required by applicable law or agreed to in writing, software
// distributed under the License is distributed on an "AS IS" BASIS,
// WITHOUT WARRANTIES OR CONDITIONS OF ANY KIND, either express or implied.
// See the License for the specific language governing permissions and
// limitations under the License.

import 'dart:async';

import 'package:meta/meta.dart';
import 'package:mockito/src/call_pair.dart';
import 'package:mockito/src/invocation_matcher.dart';
import 'package:test/test.dart';

bool _whenInProgress = false;
bool _untilCalledInProgress = false;
bool _verificationInProgress = false;
_WhenCall _whenCall;
_UntilCall _untilCall;
final List<_VerifyCall> _verifyCalls = <_VerifyCall>[];
final _TimeStampProvider _timer = new _TimeStampProvider();
final List _capturedArgs = [];
final List<ArgMatcher> _storedArgs = <ArgMatcher>[];
final Map<String, ArgMatcher> _storedNamedArgs = <String, ArgMatcher>{};

// Hidden from the public API, used by spy.dart.
void setDefaultResponse(Mock mock, CallPair defaultResponse()) {
  mock._defaultResponse = defaultResponse;
}

/// Opt-into [Mock] throwing [NoSuchMethodError] for unimplemented methods.
///
/// The default behavior when not using this is to always return `null`.
void throwOnMissingStub(Mock mock) {
  mock._defaultResponse = () => new CallPair.allInvocations(mock._noSuchMethod);
}

/// Extend or mixin this class to mark the implementation as a [Mock].
///
/// A mocked class implements all fields and methods with a default
/// implementation that does not throw a [NoSuchMethodError], and may be further
/// customized at runtime to define how it may behave using [when].
///
/// __Example use__:
///
///     // Real class.
///     class Cat {
///       String getSound(String suffix) => 'Meow$suffix';
///     }
///
///     // Mock class.
///     class MockCat extends Mock implements Cat {}
///
///     void main() {
///       // Create a new mocked Cat at runtime.
///       var cat = new MockCat();
///
///       // When 'getSound' is called, return 'Woof'
///       when(cat.getSound(any)).thenReturn('Woof');
///
///       // Try making a Cat sound...
///       print(cat.getSound('foo')); // Prints 'Woof'
///     }
///
/// **WARNING**: [Mock] uses [noSuchMethod](goo.gl/r3IQUH), which is a _form_ of
/// runtime reflection, and causes sub-standard code to be generated. As such,
/// [Mock] should strictly _not_ be used in any production code, especially if
/// used within the context of Dart for Web (dart2js, DDC) and Dart for Mobile
/// (Flutter).
class Mock {
  static _answerNull(_) => null;

  static const _nullResponse = const CallPair.allInvocations(_answerNull);

  final StreamController<Invocation> _invocationStreamController =
      new StreamController.broadcast();
  final _realCalls = <RealCall>[];
  final _responses = <CallPair>[];

  String _givenName;
  int _givenHashCode;

  _ReturnsCannedResponse _defaultResponse = () => _nullResponse;

  void _setExpected(CallPair cannedResponse) {
    _responses.add(cannedResponse);
  }

  @override
  @visibleForTesting
  noSuchMethod(Invocation invocation) {
    // noSuchMethod is that 'magic' that allows us to ignore implementing fields
    // and methods and instead define them later at compile-time per instance.
    // See "Emulating Functions and Interactions" on dartlang.org: goo.gl/r3IQUH
    invocation = _useMatchedInvocationIfSet(invocation);
    if (_whenInProgress) {
      _whenCall = new _WhenCall(this, invocation);
      return null;
    } else if (_verificationInProgress) {
      _verifyCalls.add(new _VerifyCall(this, invocation));
      return null;
    } else if (_untilCalledInProgress) {
      _untilCall = new _UntilCall(this, invocation);
      return null;
    } else {
      _realCalls.add(new RealCall(this, invocation));
      _invocationStreamController.add(invocation);
      var cannedResponse = _responses.lastWhere(
          (cr) => cr.call.matches(invocation, {}),
          orElse: _defaultResponse);
      var response = cannedResponse.response(invocation);
      return response;
    }
  }

  _noSuchMethod(Invocation invocation) =>
      const Object().noSuchMethod(invocation);

  @override
  int get hashCode => _givenHashCode == null ? 0 : _givenHashCode;

  @override
  bool operator ==(other) => (_givenHashCode != null && other is Mock)
      ? _givenHashCode == other._givenHashCode
      : identical(this, other);

  @override
  String toString() => _givenName != null ? _givenName : runtimeType.toString();
}

typedef CallPair _ReturnsCannedResponse();

// When using an [ArgMatcher], we transform our invocation to have knowledge of
// which arguments are wrapped, and which ones are not. Otherwise we just use
// the existing invocation object.
Invocation _useMatchedInvocationIfSet(Invocation invocation) {
  if (_storedArgs.isNotEmpty || _storedNamedArgs.isNotEmpty) {
    invocation = new _InvocationForMatchedArguments(invocation);
  }
  return invocation;
}

/// An Invocation implementation that takes arguments from [_storedArgs] and
/// [_storedNamedArgs].
class _InvocationForMatchedArguments extends Invocation {
  @override
  final Symbol memberName;
  @override
  final Map<Symbol, dynamic> namedArguments;
  @override
  final List<dynamic> positionalArguments;
  @override
  final bool isGetter;
  @override
  final bool isMethod;
  @override
  final bool isSetter;

  factory _InvocationForMatchedArguments(Invocation invocation) {
    if (_storedArgs.isEmpty && _storedNamedArgs.isEmpty) {
      throw new StateError(
          "_InvocationForMatchedArguments called when no ArgMatchers have been saved.");
    }

    // Handle named arguments first, so that we can provide useful errors for
    // the various bad states. If all is well with the named arguments, then we
    // can process the positional arguments, and resort to more general errors
    // if the state is still bad.
    var namedArguments = _reconstituteNamedArgs(invocation);
    var positionalArguments = _reconstitutePositionalArgs(invocation);

    _storedArgs.clear();
    _storedNamedArgs.clear();

    return new _InvocationForMatchedArguments._(
        invocation.memberName,
        positionalArguments,
        namedArguments,
        invocation.isGetter,
        invocation.isMethod,
        invocation.isSetter);
  }

  // Reconstitutes the named arguments in an invocation from
  // [_storedNamedArgs].
  //
  // The `namedArguments` in [invocation] which are null should be represented
  // by a stored value in [_storedNamedArgs].
  static Map<Symbol, dynamic> _reconstituteNamedArgs(Invocation invocation) {
    var namedArguments = <Symbol, dynamic>{};
    var _storedNamedArgSymbols =
        _storedNamedArgs.keys.map((name) => new Symbol(name));

    // Iterate through [invocation]'s named args, validate them, and add them
    // to the return map.
    invocation.namedArguments.forEach((name, arg) {
      if (arg == null) {
        if (!_storedNamedArgSymbols.contains(name)) {
          // Incorrect usage of an ArgMatcher, something like:
          // `when(obj.fn(a: any))`.

          // Clear things out for the next call.
          _storedArgs.clear();
          _storedNamedArgs.clear();
          throw new ArgumentError(
              'An ArgumentMatcher (or a null value) was passed in as a named '
              'argument named "$name", but was not passed a value for `named`. '
              'Each ArgumentMatcher that is passed as a named argument needs '
              'to specify the `named` argument, and each null value must be '
              'wrapped in an ArgMatcher. For example: '
              '`when(obj.fn(x: anyNamed("x")))` or '
              '`when(obj.fn(x: argThat(isNull, named: "x")))`.');
        }
      } else {
        // Add each real named argument (not wrapped in an ArgMatcher).
        namedArguments[name] = arg;
      }
    });

    // Iterate through the stored named args, validate them, and add them to
    // the return map.
    _storedNamedArgs.forEach((name, arg) {
      Symbol nameSymbol = new Symbol(name);
      if (!invocation.namedArguments.containsKey(nameSymbol)) {
        // Clear things out for the next call.
        _storedArgs.clear();
        _storedNamedArgs.clear();
        throw new ArgumentError(
            'An ArgumentMatcher was declared as named $name, but was not '
            'passed as an argument named $name.\n\n'
            'BAD:  when(obj.fn(anyNamed: "a")))\n'
            'GOOD: when(obj.fn(a: anyNamed: "a")))');
      }
      if (invocation.namedArguments[nameSymbol] != null) {
        // Clear things out for the next call.
        _storedArgs.clear();
        _storedNamedArgs.clear();
        throw new ArgumentError(
            'An ArgumentMatcher was declared as named $name, but a different '
            'value (${invocation.namedArguments[nameSymbol]}) was passed as '
            '$name.\n\n'
            'BAD:  when(obj.fn(b: anyNamed("a")))\n'
            'GOOD: when(obj.fn(b: anyNamed("b")))');
      }
      namedArguments[nameSymbol] = arg;
    });

    return namedArguments;
  }

  static List<dynamic> _reconstitutePositionalArgs(Invocation invocation) {
    var positionalArguments = <dynamic>[];
    var nullPositionalArguments =
        invocation.positionalArguments.where((arg) => arg == null);
    if (_storedArgs.length != nullPositionalArguments.length) {
      // Clear things out for the next call.
      _storedArgs.clear();
      _storedNamedArgs.clear();
      throw new ArgumentError(
          'null arguments are not allowed alongside ArgMatchers; use '
          '"argThat(isNull)"');
    }
    int storedIndex = 0;
    int positionalIndex = 0;
    while (storedIndex < _storedArgs.length &&
        positionalIndex < invocation.positionalArguments.length) {
      var arg = _storedArgs[storedIndex];
      if (invocation.positionalArguments[positionalIndex] == null) {
        // Add the [ArgMatcher] given to the argument matching helper.
        positionalArguments.add(arg);
        storedIndex++;
        positionalIndex++;
      } else {
        // An argument matching helper was not used; add the [ArgMatcher] from
        // [invocation].
        positionalArguments
            .add(invocation.positionalArguments[positionalIndex]);
        positionalIndex++;
      }
    }
    while (positionalIndex < invocation.positionalArguments.length) {
      // Some trailing non-ArgMatcher arguments.
      positionalArguments.add(invocation.positionalArguments[positionalIndex]);
      positionalIndex++;
    }

    return positionalArguments;
  }

  _InvocationForMatchedArguments._(this.memberName, this.positionalArguments,
      this.namedArguments, this.isGetter, this.isMethod, this.isSetter);
}

T named<T extends Mock>(T mock, {String name, int hashCode}) => mock
  .._givenName = name
  .._givenHashCode = hashCode;

/// Clear stubs of, and collected interactions with [mock].
void reset(var mock) {
  mock._realCalls.clear();
  mock._responses.clear();
}

/// Clear the collected interactions with [mock].
void clearInteractions(var mock) {
  mock._realCalls.clear();
}

class PostExpectation<T> {
  void thenReturn(T expected) {
    if (expected is Future) {
      throw new ArgumentError(
          '`thenReturn` should not be used to return a Future. '
          'Instead, use `thenAnswer((_) => future)`.');
    }
    if (expected is Stream) {
      throw new ArgumentError(
          '`thenReturn` should not be used to return a Stream. '
          'Instead, use `thenAnswer((_) => stream)`.');
    }
    return _completeWhen((_) => expected);
  }

  void thenThrow(throwable) {
    return _completeWhen((_) {
      throw throwable;
    });
  }

  void thenAnswer(Answering<T> answer) {
    return _completeWhen(answer);
  }

  void _completeWhen(Answering answer) {
    _whenCall._setExpected(answer);
    _whenCall = null;
    _whenInProgress = false;
  }
}

class InvocationMatcher {
  final Invocation roleInvocation;

  InvocationMatcher(this.roleInvocation);

  bool matches(Invocation invocation) {
    var isMatching =
        _isMethodMatches(invocation) && _isArgumentsMatches(invocation);
    if (isMatching) {
      _captureArguments(invocation);
    }
    return isMatching;
  }

  bool _isMethodMatches(Invocation invocation) {
    if (invocation.memberName != roleInvocation.memberName) {
      return false;
    }
    if ((invocation.isGetter != roleInvocation.isGetter) ||
        (invocation.isSetter != roleInvocation.isSetter) ||
        (invocation.isMethod != roleInvocation.isMethod)) {
      return false;
    }
    return true;
  }

  void _captureArguments(Invocation invocation) {
    int index = 0;
    for (var roleArg in roleInvocation.positionalArguments) {
      var actArg = invocation.positionalArguments[index];
      if (roleArg is ArgMatcher && roleArg._capture) {
        _capturedArgs.add(actArg);
      }
      index++;
    }
    for (var roleKey in roleInvocation.namedArguments.keys) {
      var roleArg = roleInvocation.namedArguments[roleKey];
      var actArg = invocation.namedArguments[roleKey];
      if (roleArg is ArgMatcher) {
        if (roleArg is ArgMatcher && roleArg._capture) {
          _capturedArgs.add(actArg);
        }
      }
    }
  }

  bool _isArgumentsMatches(Invocation invocation) {
    if (invocation.positionalArguments.length !=
        roleInvocation.positionalArguments.length) {
      return false;
    }
    if (invocation.namedArguments.length !=
        roleInvocation.namedArguments.length) {
      return false;
    }
    int index = 0;
    for (var roleArg in roleInvocation.positionalArguments) {
      var actArg = invocation.positionalArguments[index];
      if (!isMatchingArg(roleArg, actArg)) {
        return false;
      }
      index++;
    }
    Set roleKeys = roleInvocation.namedArguments.keys.toSet();
    Set actKeys = invocation.namedArguments.keys.toSet();
    if (roleKeys.difference(actKeys).isNotEmpty ||
        actKeys.difference(roleKeys).isNotEmpty) {
      return false;
    }
    for (var roleKey in roleInvocation.namedArguments.keys) {
      var roleArg = roleInvocation.namedArguments[roleKey];
      var actArg = invocation.namedArguments[roleKey];
      if (!isMatchingArg(roleArg, actArg)) {
        return false;
      }
    }
    return true;
  }

  bool isMatchingArg(roleArg, actArg) {
    if (roleArg is ArgMatcher) {
      return roleArg.matcher.matches(actArg, {});
    } else {
      return equals(roleArg).matches(actArg, {});
    }
  }
}

class _TimeStampProvider {
  int _now = 0;
  DateTime now() {
    var candidate = new DateTime.now();
    if (candidate.millisecondsSinceEpoch <= _now) {
      candidate = new DateTime.fromMillisecondsSinceEpoch(_now + 1);
    }
    _now = candidate.millisecondsSinceEpoch;
    return candidate;
  }
}

class RealCall {
  final Mock mock;
  final Invocation invocation;
  final DateTime timeStamp;

  bool verified = false;

  RealCall(this.mock, this.invocation) : timeStamp = _timer.now();

  @override
  String toString() {
    var args = invocation.positionalArguments
        .map((v) => v == null ? "null" : v.toString())
        .join(", ");
    if (invocation.namedArguments.isNotEmpty) {
      var namedArgs = invocation.namedArguments.keys
          .map((key) =>
              "${_symbolToString(key)}: ${invocation.namedArguments[key]}")
          .join(", ");
      args += ", {$namedArgs}";
    }

    var method = _symbolToString(invocation.memberName);
    if (invocation.isMethod) {
      method = "$method($args)";
    } else if (invocation.isGetter) {
      method = "$method";
    } else if (invocation.isSetter) {
      method = "$method=$args";
    } else {
      throw new StateError(
          'Invocation should be getter, setter or a method call.');
    }

    var verifiedText = verified ? "[VERIFIED] " : "";
    return "$verifiedText$mock.$method";
  }

  // This used to use MirrorSystem, which cleans up the Symbol() wrapper.
  // Since this toString method is just used in Mockito's own tests, it's not
  // a big deal to massage the toString a bit.
  //
  // Input: Symbol("someMethodName")
  static String _symbolToString(Symbol symbol) =>
      symbol.toString().split('"')[1];
}

class _WhenCall {
  final Mock mock;
  final Invocation whenInvocation;
  _WhenCall(this.mock, this.whenInvocation);

  void _setExpected(Answering answer) {
    mock._setExpected(new CallPair(isInvocation(whenInvocation), answer));
  }
}

class _UntilCall {
  final InvocationMatcher _invocationMatcher;
  final Mock _mock;

  _UntilCall(this._mock, Invocation invocation)
      : _invocationMatcher = new InvocationMatcher(invocation);

  bool _matchesInvocation(RealCall realCall) =>
      _invocationMatcher.matches(realCall.invocation);

  List<RealCall> get _realCalls => _mock._realCalls;

  Future<Invocation> get invocationFuture {
    if (_realCalls.any(_matchesInvocation)) {
      return new Future.value(
          _realCalls.firstWhere(_matchesInvocation).invocation);
    }

    return _mock._invocationStreamController.stream
        .firstWhere(_invocationMatcher.matches);
  }
}

class _VerifyCall {
  final Mock mock;
  final Invocation verifyInvocation;
  List<RealCall> matchingInvocations;

  _VerifyCall(this.mock, this.verifyInvocation) {
    var expectedMatcher = new InvocationMatcher(verifyInvocation);
    matchingInvocations = mock._realCalls.where((RealCall recordedInvocation) {
      return !recordedInvocation.verified &&
          expectedMatcher.matches(recordedInvocation.invocation);
    }).toList();
  }

  RealCall _findAfter(DateTime dt) {
    return matchingInvocations.firstWhere(
        (inv) => !inv.verified && inv.timeStamp.isAfter(dt),
        orElse: () => null);
  }

  void _checkWith(bool never) {
    if (!never && matchingInvocations.isEmpty) {
      var message;
      if (mock._realCalls.isEmpty) {
        message = "No matching calls (actually, no calls at all).";
      } else {
        var otherCalls = mock._realCalls.join(", ");
        message = "No matching calls. All calls: $otherCalls";
      }
      fail("$message\n"
          "(If you called `verify(...).called(0);`, please instead use "
          "`verifyNever(...);`.)");
    }
    if (never && matchingInvocations.isNotEmpty) {
      var calls = mock._realCalls.join(", ");
      fail("Unexpected calls. All calls: $calls");
    }
    matchingInvocations.forEach((inv) {
      inv.verified = true;
    });
  }
}

class ArgMatcher {
  final Matcher matcher;
  final bool _capture;

  ArgMatcher(this.matcher, this._capture);

  @override
  String toString() => '$ArgMatcher {$matcher: $_capture}';
}

/// An argument matcher that matches any argument passed in "this" position.
<<<<<<< HEAD
Null get any => _registerMatcher(anything, false);

Null anyNamed(String named) => _registerMatcher(anything, false, named: named);

/// An argument matcher that matches any argument passed in "this" position, and
/// captures the argument for later access with `captured`.
Null get captureAny => _registerMatcher(anything, true);

Null captureAnyNamed(String named) =>
    _registerMatcher(anything, true, named: named);

/// An argument matcher that matches an argument that matches [matcher].
Null argThat(Matcher matcher, {String named}) =>
    _registerMatcher(matcher, false, named: named);

/// An argument matcher that matches an argument that matches [matcher], and
/// captures the argument for later access with `captured`.
Null captureThat(Matcher matcher, {String named}) =>
    _registerMatcher(matcher, true, named: named);

@Deprecated('ArgMatchers no longer need to be wrapped in Mockito 3.0')
Null typed<T>(ArgMatcher matcher, {String named}) => null;
=======
/*ArgMatcher*/ get any => new ArgMatcher(anything, false);

/// An argument matcher that matches any argument passed in "this" position, and
/// captures the argument for later access with `captured`.
/*ArgMatcher*/ get captureAny => new ArgMatcher(anything, true);

/// An argument matcher that matches an argument that matches [matcher].
/*ArgMatcher*/ argThat(Matcher matcher) => new ArgMatcher(matcher, false);

/// An argument matcher that matches an argument that matches [matcher], and
/// captures the argument for later access with `captured`.
/*ArgMatcher*/ captureThat(Matcher matcher) => new ArgMatcher(matcher, true);
>>>>>>> e7b5151e

Null _registerMatcher(Matcher matcher, bool capture, {String named}) {
  var argMatcher = new ArgMatcher(matcher, capture);
  if (named == null) {
    _storedArgs.add(argMatcher);
  } else {
    _storedNamedArgs[named] = argMatcher;
  }
  return null;
}

class VerificationResult {
  List captured = [];
  int callCount;

  VerificationResult(this.callCount) {
    captured = new List.from(_capturedArgs, growable: false);
    _capturedArgs.clear();
  }

  void called(matcher) {
    expect(callCount, wrapMatcher(matcher),
        reason: "Unexpected number of calls");
  }
}

typedef T Answering<T>(Invocation realInvocation);

typedef Verification = VerificationResult Function<T>(T matchingInvocations);

typedef _InOrderVerification = void Function<T>(List<T> recordedInvocations);

/// Verify that a method on a mock object was never called with the given
/// arguments.
///
/// Call a method on a mock object within a `verifyNever` call. For example:
///
/// ```dart
/// cat.eatFood("chicken");
/// verifyNever(cat.eatFood("fish"));
/// ```
///
/// Mockito will pass the current test case, as `cat.eatFood` has not been
/// called with `"chicken"`.
Verification get verifyNever => _makeVerify(true);

/// Verify that a method on a mock object was called with the given arguments.
///
/// Call a method on a mock object within the call to `verify`. For example:
///
/// ```dart
/// cat.eatFood("chicken");
/// verify(cat.eatFood("fish"));
/// ```
///
/// Mockito will fail the current test case if `cat.eatFood` has not been called
/// with `"fish"`. Optionally, call `called` on the result, to verify that the
/// method was called a certain number of times. For example:
///
/// ```dart
/// verify(cat.eatFood("fish")).called(2);
/// verify(cat.eatFood("fish")).called(greaterThan(3));
/// ```
///
/// Note: because of an unintended limitation, `verify(...).called(0);` will
/// not work as expected. Please use `verifyNever(...);` instead.
///
/// See also: [verifyNever], [verifyInOrder], [verifyZeroInteractions], and
/// [verifyNoMoreInteractions].
Verification get verify => _makeVerify(false);

Verification _makeVerify(bool never) {
  if (_verifyCalls.isNotEmpty) {
    throw new StateError(_verifyCalls.join());
  }
  _verificationInProgress = true;
  return <T>(T mock) {
    _verificationInProgress = false;
    if (_verifyCalls.length == 1) {
      _VerifyCall verifyCall = _verifyCalls.removeLast();
      var result =
          new VerificationResult(verifyCall.matchingInvocations.length);
      verifyCall._checkWith(never);
      return result;
    } else {
      fail("Used on a non-mockito object");
    }
  };
}

_InOrderVerification get verifyInOrder {
  if (_verifyCalls.isNotEmpty) {
    throw new StateError(_verifyCalls.join());
  }
  _verificationInProgress = true;
  return <T>(List<T> _) {
    _verificationInProgress = false;
    DateTime dt = new DateTime.fromMillisecondsSinceEpoch(0);
    var tmpVerifyCalls = new List<_VerifyCall>.from(_verifyCalls);
    _verifyCalls.clear();
    List<RealCall> matchedCalls = [];
    for (_VerifyCall verifyCall in tmpVerifyCalls) {
      RealCall matched = verifyCall._findAfter(dt);
      if (matched != null) {
        matchedCalls.add(matched);
        dt = matched.timeStamp;
      } else {
        Set<Mock> mocks =
            tmpVerifyCalls.map((_VerifyCall vc) => vc.mock).toSet();
        List<RealCall> allInvocations =
            mocks.expand((m) => m._realCalls).toList(growable: false);
        allInvocations
            .sort((inv1, inv2) => inv1.timeStamp.compareTo(inv2.timeStamp));
        String otherCalls = "";
        if (allInvocations.isNotEmpty) {
          otherCalls = " All calls: ${allInvocations.join(", ")}";
        }
        fail(
            "Matching call #${tmpVerifyCalls.indexOf(verifyCall)} not found.$otherCalls");
      }
    }
    for (var call in matchedCalls) {
      call.verified = true;
    }
  };
}

void _throwMockArgumentError(method) =>
    throw new ArgumentError('$method must only be given a Mock object');

void verifyNoMoreInteractions(var mock) {
  if (mock is Mock) {
    var unverified = mock._realCalls.where((inv) => !inv.verified).toList();
    if (unverified.isNotEmpty) {
      fail("No more calls expected, but following found: " + unverified.join());
    }
  } else {
    _throwMockArgumentError('verifyNoMoreInteractions');
  }
}

void verifyZeroInteractions(var mock) {
  if (mock is Mock) {
    if (mock._realCalls.isNotEmpty) {
      fail("No interaction expected, but following found: " +
          mock._realCalls.join());
    }
  } else {
    _throwMockArgumentError('verifyZeroInteractions');
  }
}

typedef Expectation = PostExpectation<T> Function<T>(T x);

/// Create a stub method response.
///
/// Call a method on a mock object within the call to `when`, and call a
/// canned response method on the result. For example:
///
/// ```dart
/// when(cat.eatFood("fish")).thenReturn(true);
/// ```
///
/// Mockito will store the fake call to `cat.eatFood`, and pair the exact
/// arguments given with the response. When `cat.eatFood` is called outside a
/// `when` or `verify` context (a call "for real"), Mockito will respond with
/// the stored canned response, if it can match the mock method parameters.
///
/// The response generators include `thenReturn`, `thenAnswer`, and `thenThrow`.
///
/// See the README for more information.
Expectation get when {
  if (_whenCall != null) {
    throw new StateError('Cannot call `when` within a stub response');
  }
  _whenInProgress = true;
  return <T>(T _) {
    _whenInProgress = false;
    return new PostExpectation<T>();
  };
}

typedef InvocationLoader = Future<Invocation> Function<T>(T _);

/// Returns a future [Invocation] that will complete upon the first occurrence
/// of the given invocation.
///
/// Usage of this is as follows:
///
/// ```dart
/// cat.eatFood("fish");
/// await untilCalled(cat.chew());
/// ```
///
/// In the above example, the untilCalled(cat.chew()) will complete only when
/// that method is called. If the given invocation has already been called, the
/// future will return immediately.
InvocationLoader get untilCalled {
  _untilCalledInProgress = true;
  return <T>(T _) {
    _untilCalledInProgress = false;
    return _untilCall.invocationFuture;
  };
}

/// Print all collected invocations of any mock methods of [mocks].
void logInvocations(List<Mock> mocks) {
  List<RealCall> allInvocations =
      mocks.expand((m) => m._realCalls).toList(growable: false);
  allInvocations.sort((inv1, inv2) => inv1.timeStamp.compareTo(inv2.timeStamp));
  allInvocations.forEach((inv) {
    print(inv.toString());
  });
}

/// Reset the state of Mockito, typically for use between tests.
///
/// For example, when using the test package, mock methods may accumulate calls
/// in a `setUp` method, making it hard to verify method calls that were made
/// _during_ an individual test. Or, there may be unverified calls from previous
/// test cases that should not affect later test cases.
///
/// In these cases, [resetMockitoState] might be called at the end of `setUp`,
/// or in `tearDown`.
void resetMockitoState() {
  _whenInProgress = false;
  _untilCalledInProgress = false;
  _verificationInProgress = false;
  _whenCall = null;
  _untilCall = null;
  _verifyCalls.clear();
  _capturedArgs.clear();
  _storedArgs.clear();
  _storedNamedArgs.clear();
}<|MERGE_RESOLUTION|>--- conflicted
+++ resolved
@@ -578,7 +578,6 @@
 }
 
 /// An argument matcher that matches any argument passed in "this" position.
-<<<<<<< HEAD
 Null get any => _registerMatcher(anything, false);
 
 Null anyNamed(String named) => _registerMatcher(anything, false, named: named);
@@ -601,20 +600,6 @@
 
 @Deprecated('ArgMatchers no longer need to be wrapped in Mockito 3.0')
 Null typed<T>(ArgMatcher matcher, {String named}) => null;
-=======
-/*ArgMatcher*/ get any => new ArgMatcher(anything, false);
-
-/// An argument matcher that matches any argument passed in "this" position, and
-/// captures the argument for later access with `captured`.
-/*ArgMatcher*/ get captureAny => new ArgMatcher(anything, true);
-
-/// An argument matcher that matches an argument that matches [matcher].
-/*ArgMatcher*/ argThat(Matcher matcher) => new ArgMatcher(matcher, false);
-
-/// An argument matcher that matches an argument that matches [matcher], and
-/// captures the argument for later access with `captured`.
-/*ArgMatcher*/ captureThat(Matcher matcher) => new ArgMatcher(matcher, true);
->>>>>>> e7b5151e
 
 Null _registerMatcher(Matcher matcher, bool capture, {String named}) {
   var argMatcher = new ArgMatcher(matcher, capture);
