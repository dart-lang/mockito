--- conflicted
+++ resolved
@@ -186,26 +186,15 @@
     });
 
     test("should mock method with multiple named args and matchers", () {
-<<<<<<< HEAD
       when(mock.methodWithTwoNamedArgs(any, y: anyNamed('y')))
           .thenReturn("x y");
       when(mock.methodWithTwoNamedArgs(any, z: anyNamed('z')))
-=======
-      when(mock.methodWithTwoNamedArgs(typed(any), y: typed(any, named: 'y')))
-          .thenReturn("x y");
-      when(mock.methodWithTwoNamedArgs(typed(any), z: typed(any, named: 'z')))
->>>>>>> e7b5151e
           .thenReturn("x z");
       expect(mock.methodWithTwoNamedArgs(42), isNull);
       expect(mock.methodWithTwoNamedArgs(42, y: 18), equals("x y"));
       expect(mock.methodWithTwoNamedArgs(42, z: 17), equals("x z"));
       expect(mock.methodWithTwoNamedArgs(42, y: 18, z: 17), isNull);
-<<<<<<< HEAD
       when(mock.methodWithTwoNamedArgs(any, y: anyNamed('y'), z: anyNamed('z')))
-=======
-      when(mock.methodWithTwoNamedArgs(typed(any),
-              y: typed(any, named: 'y'), z: typed(any, named: 'z')))
->>>>>>> e7b5151e
           .thenReturn("x y z");
       expect(mock.methodWithTwoNamedArgs(42, y: 18, z: 17), equals("x y z"));
     });
@@ -269,13 +258,8 @@
     });
 
     test("should return mock to make simple oneline mocks", () {
-<<<<<<< HEAD
-      RealClass mockWithSetup = when(new MockedClass().methodWithoutArgs())
-          .thenReturn("oneline") as RealClass;
-=======
       RealClass mockWithSetup = new MockedClass();
       when(mockWithSetup.methodWithoutArgs()).thenReturn("oneline");
->>>>>>> e7b5151e
       expect(mockWithSetup.methodWithoutArgs(), equals("oneline"));
     });
 
@@ -343,90 +327,11 @@
       expect(await mock.methodReturningStream().toList(), ["stub"]);
     });
 
-<<<<<<< HEAD
     test("should throw if `null` is passed as a named arg", () {
       expect(() {
         when(mock.methodWithNamedArgs(argThat(equals(42)), y: null))
             .thenReturn("99");
       }, throwsArgumentError);
-=======
-    // [typed] API
-    test("should mock method with typed arg matchers", () {
-      when(mock.typeParameterizedFn(typed(any), typed(any)))
-          .thenReturn("A lot!");
-      expect(mock.typeParameterizedFn([42], [43]), equals("A lot!"));
-      expect(mock.typeParameterizedFn([43], [44]), equals("A lot!"));
-    });
-
-    test("should mock method with an optional typed arg matcher", () {
-      when(mock.typeParameterizedFn(typed(any), typed(any), typed(any)))
-          .thenReturn("A lot!");
-      expect(mock.typeParameterizedFn([42], [43], [44]), equals("A lot!"));
-    });
-
-    test(
-        "should mock method with an optional typed arg matcher and an optional real arg",
-        () {
-      when(mock.typeParameterizedFn(typed(any), typed(any), [44], typed(any)))
-          .thenReturn("A lot!");
-      expect(
-          mock.typeParameterizedFn([42], [43], [44], [45]), equals("A lot!"));
-    });
-
-    test("should mock method with only some typed arg matchers", () {
-      when(mock.typeParameterizedFn(typed(any), [43], typed(any)))
-          .thenReturn("A lot!");
-      expect(mock.typeParameterizedFn([42], [43], [44]), equals("A lot!"));
-      when(mock.typeParameterizedFn(typed(any), [43])).thenReturn("A bunch!");
-      expect(mock.typeParameterizedFn([42], [43]), equals("A bunch!"));
-    });
-
-    test("should throw when [typed] used alongside [null].", () {
-      expect(() => when(mock.typeParameterizedFn(typed(any), null, typed(any))),
-          throwsArgumentError);
-      expect(() => when(mock.typeParameterizedFn(typed(any), typed(any), null)),
-          throwsArgumentError);
-    });
-
-    test("should mock method when [typed] used alongside matched [null].", () {
-      when(mock.typeParameterizedFn(
-              typed(any), typed(argThat(equals(null))), typed(any)))
-          .thenReturn("A lot!");
-      expect(mock.typeParameterizedFn([42], null, [44]), equals("A lot!"));
-    });
-
-    test("should mock method with named, typed arg matcher", () {
-      when(mock.typeParameterizedNamedFn(typed(any), [43],
-              y: typed(any, named: "y")))
-          .thenReturn("A lot!");
-      expect(
-          mock.typeParameterizedNamedFn([42], [43], y: [44]), equals("A lot!"));
-    });
-
-    test("should mock method with named, typed arg matcher and an arg matcher",
-        () {
-      when(mock.typeParameterizedNamedFn(typed(any), [43],
-              y: typed(any, named: "y"),
-              z: typed(argThat(contains(45)), named: 'z')))
-          .thenReturn("A lot!");
-      expect(mock.typeParameterizedNamedFn([42], [43], y: [44], z: [45]),
-          equals("A lot!"));
-    });
-
-    test("should mock method with named, typed arg matcher and a regular arg",
-        () {
-      when(mock.typeParameterizedNamedFn(typed(any), [43],
-          y: typed(any, named: "y"), z: [45])).thenReturn("A lot!");
-      expect(mock.typeParameterizedNamedFn([42], [43], y: [44], z: [45]),
-          equals("A lot!"));
-    });
-
-    test("should throw when [typed] used as a named arg, without `named:`", () {
-      expect(
-          () => when(
-              mock.typeParameterizedNamedFn(typed(any), [43], y: typed(any))),
-          throwsArgumentError);
->>>>>>> e7b5151e
     });
 
     test("should throw if named matcher is passed as a positional arg", () {
@@ -485,35 +390,19 @@
       test("waits for method with named args", () async {
         mock.methodWithNamedArgs(1, y: 2);
 
-<<<<<<< HEAD
         await untilCalled(mock.methodWithNamedArgs(any, y: anyNamed('y')));
 
         verify(mock.methodWithNamedArgs(any, y: anyNamed('y'))).called(1);
-=======
-        await untilCalled(
-            mock.methodWithNamedArgs(typed(any), y: typed(any, named: 'y')));
-
-        verify(mock.methodWithNamedArgs(typed(any), y: typed(any, named: 'y')))
-            .called(1);
->>>>>>> e7b5151e
       });
 
       test("waits for method with two named args", () async {
         mock.methodWithTwoNamedArgs(1, y: 2, z: 3);
 
-<<<<<<< HEAD
         await untilCalled(mock.methodWithTwoNamedArgs(any,
             y: anyNamed('y'), z: anyNamed('z')));
 
         verify(mock.methodWithTwoNamedArgs(any,
                 y: anyNamed('y'), z: anyNamed('z')))
-=======
-        await untilCalled(mock.methodWithTwoNamedArgs(typed(any),
-            y: typed(any, named: 'y'), z: typed(any, named: 'z')));
-
-        verify(mock.methodWithTwoNamedArgs(typed(any),
-                y: typed(any, named: 'y'), z: typed(any, named: 'z')))
->>>>>>> e7b5151e
             .called(1);
       });
 
@@ -539,19 +428,11 @@
       test("waits for function with named parameters", () async {
         mock.typeParameterizedNamedFn([1, 2], [3, 4], y: [5, 6], z: [7, 8]);
 
-<<<<<<< HEAD
         await untilCalled(mock.typeParameterizedNamedFn(any, any,
             y: anyNamed('y'), z: anyNamed('z')));
 
         verify(mock.typeParameterizedNamedFn(any, any,
                 y: anyNamed('y'), z: anyNamed('z')))
-=======
-        await untilCalled(mock.typeParameterizedNamedFn(typed(any), typed(any),
-            y: typed(any, named: 'y'), z: typed(any, named: 'z')));
-
-        verify(mock.typeParameterizedNamedFn(typed(any), typed(any),
-                y: typed(any, named: 'y'), z: typed(any, named: 'z')))
->>>>>>> e7b5151e
             .called(1);
       });
 
@@ -616,27 +497,15 @@
 
       test("waits for method with named args", () async {
         streamController.add(new CallMethodsEvent());
-<<<<<<< HEAD
         verifyNever(mock.methodWithNamedArgs(any, y: anyNamed('y')));
 
         await untilCalled(mock.methodWithNamedArgs(any, y: anyNamed('y')));
 
         verify(mock.methodWithNamedArgs(any, y: anyNamed('y'))).called(1);
-=======
-        verifyNever(
-            mock.methodWithNamedArgs(typed(any), y: typed(any, named: 'y')));
-
-        await untilCalled(
-            mock.methodWithNamedArgs(typed(any), y: typed(any, named: 'y')));
-
-        verify(mock.methodWithNamedArgs(typed(any), y: typed(any, named: 'y')))
-            .called(1);
->>>>>>> e7b5151e
       });
 
       test("waits for method with two named args", () async {
         streamController.add(new CallMethodsEvent());
-<<<<<<< HEAD
         verifyNever(mock.methodWithTwoNamedArgs(any,
             y: anyNamed('y'), z: anyNamed('z')));
 
@@ -645,16 +514,6 @@
 
         verify(mock.methodWithTwoNamedArgs(any,
                 y: anyNamed('y'), z: anyNamed('z')))
-=======
-        verifyNever(mock.methodWithTwoNamedArgs(typed(any),
-            y: typed(any, named: 'y'), z: typed(any, named: 'z')));
-
-        await untilCalled(mock.methodWithTwoNamedArgs(typed(any),
-            y: typed(any, named: 'y'), z: typed(any, named: 'z')));
-
-        verify(mock.methodWithTwoNamedArgs(typed(any),
-                y: typed(any, named: 'y'), z: typed(any, named: 'z')))
->>>>>>> e7b5151e
             .called(1);
       });
 
@@ -682,7 +541,6 @@
 
       test("waits for function with named parameters", () async {
         streamController.add(new CallMethodsEvent());
-<<<<<<< HEAD
         verifyNever(mock.typeParameterizedNamedFn(any, any,
             y: anyNamed('y'), z: anyNamed('z')));
 
@@ -691,16 +549,6 @@
 
         verify(mock.typeParameterizedNamedFn(any, any,
                 y: anyNamed('y'), z: anyNamed('z')))
-=======
-        verifyNever(mock.typeParameterizedNamedFn(typed(any), typed(any),
-            y: typed(any, named: 'y'), z: typed(any, named: 'z')));
-
-        await untilCalled(mock.typeParameterizedNamedFn(typed(any), typed(any),
-            y: typed(any, named: 'y'), z: typed(any, named: 'z')));
-
-        verify(mock.typeParameterizedNamedFn(typed(any), typed(any),
-                y: typed(any, named: 'y'), z: typed(any, named: 'z')))
->>>>>>> e7b5151e
             .called(1);
       });
 
