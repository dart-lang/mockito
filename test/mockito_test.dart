--- conflicted
+++ resolved
@@ -286,13 +286,13 @@
       }, throwsStateError);
     });
 
-<<<<<<< HEAD
     test("should throw if `null` is passed alongside matchers", () {
       expect(() {
         when(mock.methodWithPositionalArgs(argThat(equals(42)), null))
             .thenReturn("99");
       }, throwsArgumentError);
-=======
+    });
+
     test("thenReturn throws if provided Future", () {
       expect(
           () => when(mock.methodReturningFuture())
@@ -319,77 +319,6 @@
           .thenAnswer((_) => new Stream.fromIterable(["stub"]));
 
       expect(await mock.methodReturningStream().toList(), ["stub"]);
-    });
-
-    // [typed] API
-    test("should mock method with typed arg matchers", () {
-      when(mock.typeParameterizedFn(typed(any), typed(any)))
-          .thenReturn("A lot!");
-      expect(mock.typeParameterizedFn([42], [43]), equals("A lot!"));
-      expect(mock.typeParameterizedFn([43], [44]), equals("A lot!"));
-    });
-
-    test("should mock method with an optional typed arg matcher", () {
-      when(mock.typeParameterizedFn(typed(any), typed(any), typed(any)))
-          .thenReturn("A lot!");
-      expect(mock.typeParameterizedFn([42], [43], [44]), equals("A lot!"));
-    });
-
-    test(
-        "should mock method with an optional typed arg matcher and an optional real arg",
-        () {
-      when(mock.typeParameterizedFn(typed(any), typed(any), [44], typed(any)))
-          .thenReturn("A lot!");
-      expect(
-          mock.typeParameterizedFn([42], [43], [44], [45]), equals("A lot!"));
-    });
-
-    test("should mock method with only some typed arg matchers", () {
-      when(mock.typeParameterizedFn(typed(any), [43], typed(any)))
-          .thenReturn("A lot!");
-      expect(mock.typeParameterizedFn([42], [43], [44]), equals("A lot!"));
-      when(mock.typeParameterizedFn(typed(any), [43])).thenReturn("A bunch!");
-      expect(mock.typeParameterizedFn([42], [43]), equals("A bunch!"));
-    });
-
-    test("should throw when [typed] used alongside [null].", () {
-      expect(() => when(mock.typeParameterizedFn(typed(any), null, typed(any))),
-          throwsArgumentError);
-      expect(() => when(mock.typeParameterizedFn(typed(any), typed(any), null)),
-          throwsArgumentError);
-    });
-
-    test("should mock method when [typed] used alongside matched [null].", () {
-      when(mock.typeParameterizedFn(
-              typed(any), argThat(equals(null)), typed(any)))
-          .thenReturn("A lot!");
-      expect(mock.typeParameterizedFn([42], null, [44]), equals("A lot!"));
-    });
-
-    test("should mock method with named, typed arg matcher", () {
-      when(mock.typeParameterizedNamedFn(typed(any), [43],
-              y: typed(any, named: "y")))
-          .thenReturn("A lot!");
-      expect(
-          mock.typeParameterizedNamedFn([42], [43], y: [44]), equals("A lot!"));
-    });
-
-    test("should mock method with named, typed arg matcher and an arg matcher",
-        () {
-      when(mock.typeParameterizedNamedFn(typed(any), [43],
-              y: typed(any, named: "y"), z: argThat(contains(45))))
-          .thenReturn("A lot!");
-      expect(mock.typeParameterizedNamedFn([42], [43], y: [44], z: [45]),
-          equals("A lot!"));
-    });
-
-    test("should mock method with named, typed arg matcher and a regular arg",
-        () {
-      when(mock.typeParameterizedNamedFn(typed(any), [43],
-          y: typed(any, named: "y"), z: [45])).thenReturn("A lot!");
-      expect(mock.typeParameterizedNamedFn([42], [43], y: [44], z: [45]),
-          equals("A lot!"));
->>>>>>> a92db054
     });
 
     test("should throw if `null` is passed as a named arg", () {
